--- conflicted
+++ resolved
@@ -1,10 +1,5 @@
-<<<<<<< HEAD
-//! Generete trie root.
+//! Generetes trie root.
 //!
-=======
-//! Generetes trie root.
-//! 
->>>>>>> 16bcb428
 //! This module should be used to generate trie root hash.
 
 use std::collections::BTreeMap;
