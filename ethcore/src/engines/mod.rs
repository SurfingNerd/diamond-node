// Copyright 2015, 2016 Ethcore (UK) Ltd.
// This file is part of Parity.

// Parity is free software: you can redistribute it and/or modify
// it under the terms of the GNU General Public License as published by
// the Free Software Foundation, either version 3 of the License, or
// (at your option) any later version.

// Parity is distributed in the hope that it will be useful,
// but WITHOUT ANY WARRANTY; without even the implied warranty of
// MERCHANTABILITY or FITNESS FOR A PARTICULAR PURPOSE.  See the
// GNU General Public License for more details.

// You should have received a copy of the GNU General Public License
// along with Parity.  If not, see <http://www.gnu.org/licenses/>.

//! Consensus engine specification and basic implementations.

mod null_engine;
mod instant_seal;
mod basic_authority;
mod authority_round;
mod tendermint;

pub use self::null_engine::NullEngine;
pub use self::instant_seal::InstantSeal;
pub use self::basic_authority::BasicAuthority;
pub use self::authority_round::AuthorityRound;
pub use self::tendermint::Tendermint;

use rlp::UntrustedRlp;
use util::*;
use account_provider::AccountProvider;
use block::ExecutedBlock;
use builtin::Builtin;
use env_info::EnvInfo;
use error::Error;
use spec::CommonParams;
use evm::Schedule;
use io::IoChannel;
use service::ClientIoMessage;
use header::Header;
use transaction::SignedTransaction;
use ethereum::ethash;
use blockchain::extras::BlockDetails;
use views::HeaderView;

/// Voting errors.
#[derive(Debug)]
pub enum EngineError {
	/// Voter is not in the voters set.
	UnauthorisedVoter,
	/// Message pertaining incorrect consensus step.
	WrongStep,
	/// Message pertaining unknown consensus step.
	UnknownStep,
	/// Message was not expected.
	UnexpectedMessage,
	/// Received a vote for a different proposal.
	WrongVote,
	/// Received message is from a different consensus round.
	WrongRound
}

/// A consensus mechanism for the chain. Generally either proof-of-work or proof-of-stake-based.
/// Provides hooks into each of the major parts of block import.
pub trait Engine : Sync + Send {
	/// The name of this engine.
	fn name(&self) -> &str;
	/// The version of this engine. Should be of the form
	fn version(&self) -> SemanticVersion { SemanticVersion::new(0, 0, 0) }

	/// The number of additional header fields required for this engine.
	fn seal_fields(&self) -> usize { 0 }

	/// Additional engine-specific information for the user/developer concerning `header`.
	fn extra_info(&self, _header: &Header) -> BTreeMap<String, String> { BTreeMap::new() }

	/// Additional information.
	fn additional_params(&self) -> HashMap<String, String> { HashMap::new() }

	/// Get the general parameters of the chain.
	fn params(&self) -> &CommonParams;

	/// Get the EVM schedule for the given `env_info`.
	fn schedule(&self, env_info: &EnvInfo) -> Schedule;

	/// Builtin-contracts we would like to see in the chain.
	/// (In principle these are just hints for the engine since that has the last word on them.)
	fn builtins(&self) -> &BTreeMap<Address, Builtin>;

	/// Some intrinsic operation parameters; by default they take their value from the `spec()`'s `engine_params`.
	fn maximum_extra_data_size(&self) -> usize { self.params().maximum_extra_data_size }
	/// Maximum number of uncles a block is allowed to declare.
	fn maximum_uncle_count(&self) -> usize { 2 }
	/// The number of generations back that uncles can be.
	fn maximum_uncle_age(&self) -> usize { 6 }
	/// The nonce with which accounts begin.
	fn account_start_nonce(&self) -> U256 { self.params().account_start_nonce }

	/// Block transformation functions, before the transactions.
	fn on_new_block(&self, _block: &mut ExecutedBlock) {}
	/// Block transformation functions, after the transactions.
	fn on_close_block(&self, _block: &mut ExecutedBlock) {}

	/// If Some(true) this author is able to generate seals, generate_seal has to be implemented.
	/// None indicates that this Engine never seals internally regardless of author (e.g. PoW).
	fn is_sealer(&self, _author: &Address) -> Option<bool> { None }
	/// Checks if default address is able to seal.
	fn is_default_sealer(&self) -> Option<bool> { self.is_sealer(&Default::default()) }
	/// Attempt to seal the block internally.
	///
	/// If `Some` is returned, then you get a valid seal.
	///
	/// This operation is synchronous and may (quite reasonably) not be available, in which None will
	/// be returned.
	fn generate_seal(&self, _block: &ExecutedBlock) -> Option<Vec<Bytes>> { None }

	/// Phase 1 quick block verification. Only does checks that are cheap. `block` (the header's full block)
	/// may be provided for additional checks. Returns either a null `Ok` or a general error detailing the problem with import.
	fn verify_block_basic(&self, _header: &Header,  _block: Option<&[u8]>) -> Result<(), Error> { Ok(()) }

	/// Phase 2 verification. Perform costly checks such as transaction signatures. `block` (the header's full block)
	/// may be provided for additional checks. Returns either a null `Ok` or a general error detailing the problem with import.
	fn verify_block_unordered(&self, _header: &Header, _block: Option<&[u8]>) -> Result<(), Error> { Ok(()) }

	/// Phase 3 verification. Check block information against parent and uncles. `block` (the header's full block)
	/// may be provided for additional checks. Returns either a null `Ok` or a general error detailing the problem with import.
	fn verify_block_family(&self, _header: &Header, _parent: &Header, _block: Option<&[u8]>) -> Result<(), Error> { Ok(()) }

	/// Additional verification for transactions in blocks.
	// TODO: Add flags for which bits of the transaction to check.
	// TODO: consider including State in the params.
	fn verify_transaction_basic(&self, _t: &SignedTransaction, _header: &Header) -> Result<(), Error> { Ok(()) }
	/// Verify a particular transaction is valid.
	fn verify_transaction(&self, _t: &SignedTransaction, _header: &Header) -> Result<(), Error> { Ok(()) }

	/// The network ID that transactions should be signed with.
	fn signing_network_id(&self, _env_info: &EnvInfo) -> Option<u8> { None }

	/// Verify the seal of a block. This is an auxilliary method that actually just calls other `verify_` methods
	/// to get the job done. By default it must pass `verify_basic` and `verify_block_unordered`. If more or fewer
	/// methods are needed for an Engine, this may be overridden.
	fn verify_block_seal(&self, header: &Header) -> Result<(), Error> {
		self.verify_block_basic(header, None).and_then(|_| self.verify_block_unordered(header, None))
	}

	/// Don't forget to call Super::populate_from_parent when subclassing & overriding.
	// TODO: consider including State in the params.
	fn populate_from_parent(&self, header: &mut Header, parent: &Header, _gas_floor_target: U256, _gas_ceil_target: U256) {
		header.set_difficulty(parent.difficulty().clone());
		header.set_gas_limit(parent.gas_limit().clone());
	}

	/// Handle any potential consensus messages;
	/// updating consensus state and potentially issuing a new one.
	fn handle_message(&self, _message: UntrustedRlp) -> Result<(), Error> { Err(EngineError::UnexpectedMessage.into()) }

	// TODO: builtin contract routing - to do this properly, it will require removing the built-in configuration-reading logic
	// from Spec into here and removing the Spec::builtins field.
	/// Determine whether a particular address is a builtin contract.
	fn is_builtin(&self, a: &Address) -> bool { self.builtins().contains_key(a) }
	/// Determine the code execution cost of the builtin contract with address `a`.
	/// Panics if `is_builtin(a)` is not true.
	fn cost_of_builtin(&self, a: &Address, input: &[u8]) -> U256 {
		self.builtins().get(a).expect("queried cost of nonexistent builtin").cost(input.len())
	}
	/// Execution the builtin contract `a` on `input` and return `output`.
	/// Panics if `is_builtin(a)` is not true.
	fn execute_builtin(&self, a: &Address, input: &[u8], output: &mut BytesRef) {
		self.builtins().get(a).expect("attempted to execute nonexistent builtin").execute(input, output);
	}

	/// Add a channel for communication with Client which can be used for sealing.
	fn register_message_channel(&self, _message_channel: IoChannel<ClientIoMessage>) {}
<<<<<<< HEAD

	/// Check if new block should be chosen as the one  in chain.
	fn is_new_best_block(&self, best_total_difficulty: U256, _best_header: HeaderView, parent_details: &BlockDetails, new_header: &HeaderView) -> bool {
		ethash::is_new_best_block(best_total_difficulty, parent_details, new_header)
	}

	// TODO: sealing stuff - though might want to leave this for later.
=======
	/// Add an account provider useful for Engines that sign stuff.
	fn register_account_provider(&self, _account_provider: Arc<AccountProvider>) {}
>>>>>>> 9d8ac7a0
}<|MERGE_RESOLUTION|>--- conflicted
+++ resolved
@@ -173,16 +173,12 @@
 
 	/// Add a channel for communication with Client which can be used for sealing.
 	fn register_message_channel(&self, _message_channel: IoChannel<ClientIoMessage>) {}
-<<<<<<< HEAD
 
 	/// Check if new block should be chosen as the one  in chain.
 	fn is_new_best_block(&self, best_total_difficulty: U256, _best_header: HeaderView, parent_details: &BlockDetails, new_header: &HeaderView) -> bool {
 		ethash::is_new_best_block(best_total_difficulty, parent_details, new_header)
 	}
 
-	// TODO: sealing stuff - though might want to leave this for later.
-=======
 	/// Add an account provider useful for Engines that sign stuff.
 	fn register_account_provider(&self, _account_provider: Arc<AccountProvider>) {}
->>>>>>> 9d8ac7a0
 }