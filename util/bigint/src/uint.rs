--- conflicted
+++ resolved
@@ -36,11 +36,7 @@
 //! The functions here are designed to be fast.
 //!
 
-<<<<<<< HEAD
-=======
-
 #[cfg(all(asm_available, target_arch="x86_64"))]
->>>>>>> 5d3ead91
 use std::mem;
 use std::fmt;
 use std::cmp;
