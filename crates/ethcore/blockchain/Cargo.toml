[package]
description = "OpenEthereum Blockchain Database, Test Generator, Configuration, Caching, Importing Blocks, and Block Information"
homepage = "https://github.com/openethereum/openethereum"
license = "GPL-3.0"
name = "ethcore-blockchain"
version = "0.1.0"
authors = ["Parity Technologies <admin@parity.io>"]
edition = "2018"

[dependencies]
ansi_term = "0.11"
blooms-db = { path = "../../db/blooms-db" }
common-types = { path = "../types" }
ethcore-db = { path = "../../db/db" }
ethereum-types = "0.9.2"
itertools = "0.5"
keccak-hash = "0.5.0"
kvdb = "0.1"
log = "0.4"
parity-bytes = "0.1"
parity-crypto = { version = "0.6.2", features = [ "publickey" ] }
parity-util-mem = "0.7"
<<<<<<< HEAD
parking_lot = "0.7"
=======
parking_lot = "0.11.1"
>>>>>>> 2df74c26
rand = "0.7.3"
rayon = "1.1"
rlp = { version = "0.4.6" }
rlp_compress = { path = "../../util/rlp-compress" }
rlp_derive = { path = "../../util/rlp-derive" }
triehash-ethereum = { version = "0.2",  path = "../../util/triehash-ethereum" }
stats = { path = "../../util/stats" }

[dev-dependencies]
env_logger = "0.5"
ethkey = { path = "../../accounts/ethkey" }
rustc-hex = "1.0"
tempdir = "0.3"
kvdb-memorydb = "0.1"<|MERGE_RESOLUTION|>--- conflicted
+++ resolved
@@ -20,11 +20,7 @@
 parity-bytes = "0.1"
 parity-crypto = { version = "0.6.2", features = [ "publickey" ] }
 parity-util-mem = "0.7"
-<<<<<<< HEAD
-parking_lot = "0.7"
-=======
 parking_lot = "0.11.1"
->>>>>>> 2df74c26
 rand = "0.7.3"
 rayon = "1.1"
 rlp = { version = "0.4.6" }
