--- conflicted
+++ resolved
@@ -30,11 +30,7 @@
 use crypto::publickey::{Generator, Random};
 use db::{COL_STATE, NUM_COLUMNS};
 use ethcore_miner::pool::VerifiedTransaction;
-<<<<<<< HEAD
 use ethereum_types::{Address, H256, H512, U256};
-=======
-use ethereum_types::{Address, H256, U256};
->>>>>>> 2df74c26
 use ethtrie;
 use hash::keccak;
 use itertools::Itertools;
@@ -1076,7 +1072,6 @@
 
     fn transact(&self, tx_request: TransactionRequest) -> Result<(), transaction::Error> {
         let signed = self.create_transaction(tx_request)?;
-<<<<<<< HEAD
         self.miner
             .import_own_transaction(self, signed.into(), false)
     }
@@ -1092,9 +1087,6 @@
 
     fn next_nonce(&self, address: &Address) -> U256 {
         self.miner.next_nonce(self, address)
-=======
-        self.miner.import_own_transaction(self, signed.into())
->>>>>>> 2df74c26
     }
 
     fn registrar_address(&self) -> Option<Address> {
