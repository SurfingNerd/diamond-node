// Copyright 2015-2020 Parity Technologies (UK) Ltd.
// This file is part of OpenEthereum.

// OpenEthereum is free software: you can redistribute it and/or modify
// it under the terms of the GNU General Public License as published by
// the Free Software Foundation, either version 3 of the License, or
// (at your option) any later version.

// OpenEthereum is distributed in the hope that it will be useful,
// but WITHOUT ANY WARRANTY; without even the implied warranty of
// MERCHANTABILITY or FITNESS FOR A PARTICULAR PURPOSE.  See the
// GNU General Public License for more details.

// You should have received a copy of the GNU General Public License
// along with OpenEthereum.  If not, see <http://www.gnu.org/licenses/>.

//! Traits implemented by client.

use std::{collections::BTreeMap, sync::Arc};

use blockchain::{BlockReceipts, TreeRoute};
use bytes::Bytes;
use call_contract::{CallContract, RegistryInfo};
use ethcore_miner::pool::VerifiedTransaction;
use ethereum_types::{Address, H256, H512, U256};
use evm::Schedule;
use itertools::Itertools;
use kvdb::DBValue;
use types::{
    basic_account::BasicAccount,
    block_status::BlockStatus,
    blockchain_info::BlockChainInfo,
    call_analytics::CallAnalytics,
    data_format::DataFormat,
    encoded,
    filter::Filter,
    header::Header,
    ids::*,
    log_entry::LocalizedLogEntry,
    pruning_info::PruningInfo,
    receipt::LocalizedReceipt,
    trace_filter::Filter as TraceFilter,
    transaction::{self, Action, LocalizedTransaction, SignedTransaction},
    BlockNumber,
};
use vm::LastHashes;

use block::{ClosedBlock, OpenBlock, SealedBlock};
use client::Mode;
use engines::EthEngine;
use error::{Error, EthcoreResult};
use executed::CallError;
use executive::Executed;
use state::StateInfo;
use trace::LocalizedTrace;
use verification::queue::{kind::blocks::Unverified, QueueInfo as BlockQueueInfo};

/// State information to be used during client query
pub enum StateOrBlock {
    /// State to be used, may be pending
    State(Box<dyn StateInfo>),

    /// Id of an existing block from a chain to get state from
    Block(BlockId),
}

impl<S: StateInfo + 'static> From<S> for StateOrBlock {
    fn from(info: S) -> StateOrBlock {
        StateOrBlock::State(Box::new(info) as Box<_>)
    }
}

impl From<Box<dyn StateInfo>> for StateOrBlock {
    fn from(info: Box<dyn StateInfo>) -> StateOrBlock {
        StateOrBlock::State(info)
    }
}

impl From<BlockId> for StateOrBlock {
    fn from(id: BlockId) -> StateOrBlock {
        StateOrBlock::Block(id)
    }
}

/// Provides `nonce` and `latest_nonce` methods
pub trait Nonce {
    /// Attempt to get address nonce at given block.
    /// May not fail on BlockId::Latest.
    fn nonce(&self, address: &Address, id: BlockId) -> Option<U256>;

    /// Get address nonce at the latest block's state.
    fn latest_nonce(&self, address: &Address) -> U256 {
        self.nonce(address, BlockId::Latest).expect(
            "nonce will return Some when given BlockId::Latest. nonce was given BlockId::Latest. \
			Therefore nonce has returned Some; qed",
        )
    }
}

/// Provides `balance` and `latest_balance` methods
pub trait Balance {
    /// Get address balance at the given block's state.
    ///
    /// May not return None if given BlockId::Latest.
    /// Returns None if and only if the block's root hash has been pruned from the DB.
    fn balance(&self, address: &Address, state: StateOrBlock) -> Option<U256>;

    /// Get address balance at the latest block's state.
    fn latest_balance(&self, address: &Address) -> U256 {
        self.balance(address, BlockId::Latest.into()).expect(
            "balance will return Some if given BlockId::Latest. balance was given BlockId::Latest \
			Therefore balance has returned Some; qed",
        )
    }
}

/// Provides methods to access account info
pub trait AccountData: Nonce + Balance {}

/// Provides `chain_info` method
pub trait ChainInfo {
    /// Get blockchain information.
    fn chain_info(&self) -> BlockChainInfo;
}

/// Provides various information on a block by it's ID
pub trait BlockInfo {
    /// Get raw block header data by block id.
    fn block_header(&self, id: BlockId) -> Option<encoded::Header>;

    /// Get the best block header.
    fn best_block_header(&self) -> Header;

    /// Get raw block data by block header hash.
    fn block(&self, id: BlockId) -> Option<encoded::Block>;

    /// Get address code hash at given block's state.
    fn code_hash(&self, address: &Address, id: BlockId) -> Option<H256>;
}

/// Provides various information on a transaction by it's ID
pub trait TransactionInfo {
    /// Get the hash of block that contains the transaction, if any.
    fn transaction_block(&self, id: TransactionId) -> Option<H256>;
}

/// Provides methods to access chain state
pub trait StateClient {
    /// Type representing chain state
    type State: StateInfo;

    /// Get a copy of the best block's state and header.
    fn latest_state_and_header(&self) -> (Self::State, Header);

    /// Attempt to get a copy of a specific block's final state.
    ///
    /// This will not fail if given BlockId::Latest.
    /// Otherwise, this can fail (but may not) if the DB prunes state or the block
    /// is unknown.
    fn state_at(&self, id: BlockId) -> Option<Self::State>;
}

/// Provides various blockchain information, like block header, chain state etc.
pub trait BlockChain: ChainInfo + BlockInfo + TransactionInfo {}

// FIXME Why these methods belong to BlockChainClient and not MiningBlockChainClient?
/// Provides methods to import block into blockchain
pub trait ImportBlock {
    /// Import a block into the blockchain.
    fn import_block(&self, block: Unverified) -> EthcoreResult<H256>;
}

/// Provides `call` and `call_many` methods
pub trait Call {
    /// Type representing chain state
    type State: StateInfo;

    /// Makes a non-persistent transaction call.
    fn call(
        &self,
        tx: &SignedTransaction,
        analytics: CallAnalytics,
        state: &mut Self::State,
        header: &Header,
    ) -> Result<Executed, CallError>;

    /// Makes multiple non-persistent but dependent transaction calls.
    /// Returns a vector of successes or a failure if any of the transaction fails.
    fn call_many(
        &self,
        txs: &[(SignedTransaction, CallAnalytics)],
        state: &mut Self::State,
        header: &Header,
    ) -> Result<Vec<Executed>, CallError>;

    /// Estimates how much gas will be necessary for a call.
    fn estimate_gas(
        &self,
        t: &SignedTransaction,
        state: &Self::State,
        header: &Header,
    ) -> Result<U256, CallError>;
}

/// Provides `engine` method
pub trait EngineInfo {
    /// Get underlying engine object
    fn engine(&self) -> &dyn EthEngine;
}

/// IO operations that should off-load heavy work to another thread.
pub trait IoClient: Sync + Send {
    /// Queue transactions for importing.
    fn queue_transactions(&self, transactions: Vec<Bytes>, peer_id: usize);

    /// Queue block import with transaction receipts. Does no sealing and transaction validation.
    fn queue_ancient_block(
        &self,
        block_bytes: Unverified,
        receipts_bytes: Bytes,
    ) -> EthcoreResult<H256>;

    /// Return percentage of how full is queue that handles ancient blocks. 0 if empty, 1 if full.
    fn ancient_block_queue_fullness(&self) -> f32;

    /// Queue conensus engine message.
    fn queue_consensus_message(&self, message: Bytes, node_id: Option<H512>);
}

/// Provides recently seen bad blocks.
pub trait BadBlocks {
    /// Returns a list of blocks that were recently not imported because they were invalid.
    fn bad_blocks(&self) -> Vec<(Unverified, String)>;
}

/// Blockchain database client. Owns and manages a blockchain and a block queue.
pub trait BlockChainClient:
    Sync
    + Send
    + AccountData
    + BlockChain
    + CallContract
    + RegistryInfo
    + ImportBlock
    + IoClient
    + BadBlocks
{
    /// Look up the block number for the given block ID.
    fn block_number(&self, id: BlockId) -> Option<BlockNumber>;

    /// Get raw block body data by block id.
    /// Block body is an RLP list of two items: uncles and transactions.
    fn block_body(&self, id: BlockId) -> Option<encoded::Body>;

    /// Get block status by block header hash.
    fn block_status(&self, id: BlockId) -> BlockStatus;

    /// Get block total difficulty.
    fn block_total_difficulty(&self, id: BlockId) -> Option<U256>;

    /// Attempt to get address storage root at given block.
    /// May not fail on BlockId::Latest.
    fn storage_root(&self, address: &Address, id: BlockId) -> Option<H256>;

    /// Get block hash.
    fn block_hash(&self, id: BlockId) -> Option<H256>;

    /// Get address code at given block's state.
    fn code(&self, address: &Address, state: StateOrBlock) -> Option<Option<Bytes>>;

    /// Get address code at the latest block's state.
    fn latest_code(&self, address: &Address) -> Option<Bytes> {
        self.code(address, BlockId::Latest.into())
            .expect("code will return Some if given BlockId::Latest; qed")
    }

    /// Returns true if the given block is known and in the canon chain.
    fn is_canon(&self, hash: &H256) -> bool;

    /// Get address code hash at given block's state.

    /// Get value of the storage at given position at the given block's state.
    ///
    /// May not return None if given BlockId::Latest.
    /// Returns None if and only if the block's root hash has been pruned from the DB.
    fn storage_at(&self, address: &Address, position: &H256, state: StateOrBlock) -> Option<H256>;

    /// Get value of the storage at given position at the latest block's state.
    fn latest_storage_at(&self, address: &Address, position: &H256) -> H256 {
        self.storage_at(address, position, BlockId::Latest.into())
			.expect("storage_at will return Some if given BlockId::Latest. storage_at was given BlockId::Latest. \
			Therefore storage_at has returned Some; qed")
    }

    /// Get a list of all accounts in the block `id`, if fat DB is in operation, otherwise `None`.
    /// If `after` is set the list starts with the following item.
    fn list_accounts(
        &self,
        id: BlockId,
        after: Option<&Address>,
        count: u64,
    ) -> Option<Vec<Address>>;

    /// Get a list of all storage keys in the block `id`, if fat DB is in operation, otherwise `None`.
    /// If `after` is set the list starts with the following item.
    fn list_storage(
        &self,
        id: BlockId,
        account: &Address,
        after: Option<&H256>,
        count: u64,
    ) -> Option<Vec<H256>>;

    /// Get transaction with given hash.
    fn transaction(&self, id: TransactionId) -> Option<LocalizedTransaction>;

    /// Get uncle with given id.
    fn uncle(&self, id: UncleId) -> Option<encoded::Header>;

    /// Get transaction receipt with given hash.
    fn transaction_receipt(&self, id: TransactionId) -> Option<LocalizedReceipt>;

    /// Get localized receipts for all transaction in given block.
    fn localized_block_receipts(&self, id: BlockId) -> Option<Vec<LocalizedReceipt>>;

    /// Get a tree route between `from` and `to`.
    /// See `BlockChain::tree_route`.
    fn tree_route(&self, from: &H256, to: &H256) -> Option<TreeRoute>;

    /// Get all possible uncle hashes for a block.
    fn find_uncles(&self, hash: &H256) -> Option<Vec<H256>>;

    /// Get block receipts data by block header hash.
    fn block_receipts(&self, hash: &H256) -> Option<BlockReceipts>;

    /// Get block queue information.
    fn queue_info(&self) -> BlockQueueInfo;

    /// Returns true if block queue is empty.
    fn is_queue_empty(&self) -> bool {
        self.queue_info().is_empty()
    }

    /// Clear block queue and abort all import activity.
    fn clear_queue(&self);

    /// Get the registrar address, if it exists.
    fn additional_params(&self) -> BTreeMap<String, String>;

    /// Returns logs matching given filter. If one of the filtering block cannot be found, returns the block id that caused the error.
    fn logs(&self, filter: Filter) -> Result<Vec<LocalizedLogEntry>, BlockId>;

    /// Replays a given transaction for inspection.
    fn replay(&self, t: TransactionId, analytics: CallAnalytics) -> Result<Executed, CallError>;

    /// Replays all the transactions in a given block for inspection.
    fn replay_block_transactions(
        &self,
        block: BlockId,
        analytics: CallAnalytics,
    ) -> Result<Box<dyn Iterator<Item = (H256, Executed)>>, CallError>;

    /// Returns traces matching given filter.
    fn filter_traces(&self, filter: TraceFilter) -> Option<Vec<LocalizedTrace>>;

    /// Returns trace with given id.
    fn trace(&self, trace: TraceId) -> Option<LocalizedTrace>;

    /// Returns traces created by transaction.
    fn transaction_traces(&self, trace: TransactionId) -> Option<Vec<LocalizedTrace>>;

    /// Returns traces created by transaction from block.
    fn block_traces(&self, trace: BlockId) -> Option<Vec<LocalizedTrace>>;

    /// Get last hashes starting from best block.
    fn last_hashes(&self) -> LastHashes;

    /// List all ready transactions that should be propagated to other peers.
    fn transactions_to_propagate(&self) -> Vec<Arc<VerifiedTransaction>>;

    /// Sorted list of transaction gas prices from at least last sample_size blocks.
    fn gas_price_corpus(&self, sample_size: usize) -> ::stats::Corpus<U256> {
        let mut h = self.chain_info().best_block_hash;
        let mut corpus = Vec::new();
        while corpus.is_empty() {
            for _ in 0..sample_size {
                let block = match self.block(BlockId::Hash(h)) {
                    Some(block) => block,
                    None => return corpus.into(),
                };

                if block.number() == 0 {
                    return corpus.into();
                }
                block
                    .transaction_views()
                    .iter()
                    .foreach(|t| corpus.push(t.gas_price()));
                h = block.parent_hash().clone();
            }
        }
        corpus.into()
    }

    /// Get the preferred chain ID to sign on
    fn signing_chain_id(&self) -> Option<u64>;

    /// Get the mode.
    fn mode(&self) -> Mode;

    /// Set the mode.
    fn set_mode(&self, mode: Mode);

    /// Get the chain spec name.
    fn spec_name(&self) -> String;

    /// Set the chain via a spec name.
    fn set_spec_name(&self, spec_name: String) -> Result<(), ()>;

    /// Disable the client from importing blocks. This cannot be undone in this session and indicates
    /// that a subsystem has reason to believe this executable incapable of syncing the chain.
    fn disable(&self);

    /// Returns engine-related extra info for `BlockId`.
    fn block_extra_info(&self, id: BlockId) -> Option<BTreeMap<String, String>>;

    /// Returns engine-related extra info for `UncleId`.
    fn uncle_extra_info(&self, id: UncleId) -> Option<BTreeMap<String, String>>;

    /// Returns information about pruning/data availability.
    fn pruning_info(&self) -> PruningInfo;

    /// Returns a transaction signed with the key configured in the engine signer.
    fn create_transaction(
        &self,
        tx_request: TransactionRequest,
    ) -> Result<SignedTransaction, transaction::Error>;

    /// Schedule state-altering transaction to be executed on the next pending
    /// block with the given gas and nonce parameters.
    fn transact(&self, tx_request: TransactionRequest) -> Result<(), transaction::Error>;

    /// Get the address of the registry itself.
    fn registrar_address(&self) -> Option<Address>;

    /// Returns true, if underlying import queue is processing possible fork at the moment
    fn is_processing_fork(&self) -> bool;
}

/// The data required for a `Client` to create a transaction.
///
/// Gas limit, gas price, or nonce can be set explicitly, e.g. to create service
/// transactions with zero gas price, or sequences of transactions with consecutive nonces.
/// Added for AuRa needs.
pub struct TransactionRequest {
    /// Transaction action
    pub action: Action,
    /// Transaction data
    pub data: Bytes,
    /// Transaction gas usage
    pub gas: Option<U256>,
    /// Transaction gas price
    pub gas_price: Option<U256>,
    /// Transaction nonce
    pub nonce: Option<U256>,
}

impl TransactionRequest {
    /// Creates a request to call a contract at `address` with the specified call data.
    pub fn call(address: Address, data: Bytes) -> TransactionRequest {
        TransactionRequest {
            action: Action::Call(address),
            data,
            gas: None,
            gas_price: None,
            nonce: None,
        }
    }

    /// Sets a gas limit. If this is not specified, a sensible default is used.
    pub fn gas(mut self, gas: U256) -> TransactionRequest {
        self.gas = Some(gas);
        self
    }

    /// Sets a gas price. If this is not specified or `None`, a sensible default is used.
    pub fn gas_price<T: Into<Option<U256>>>(mut self, gas_price: T) -> TransactionRequest {
        self.gas_price = gas_price.into();
        self
    }

    /// Sets a nonce. If this is not specified, the appropriate latest nonce for the author is used.
    pub fn nonce(mut self, nonce: U256) -> TransactionRequest {
        self.nonce = Some(nonce);
        self
    }
}

/// Provides `reopen_block` method
pub trait ReopenBlock {
    /// Reopens an OpenBlock and updates uncles.
    fn reopen_block(&self, block: ClosedBlock) -> OpenBlock;
}

/// Provides `prepare_open_block` method
pub trait PrepareOpenBlock {
    /// Returns OpenBlock prepared for closing.
    fn prepare_open_block(
        &self,
        author: Address,
        gas_range_target: (U256, U256),
        extra_data: Bytes,
    ) -> Result<OpenBlock, Error>;
}

/// Provides methods used for sealing new state
pub trait BlockProducer: PrepareOpenBlock + ReopenBlock {}

/// Provides `latest_schedule` method
pub trait ScheduleInfo {
    /// Returns latest schedule.
    fn latest_schedule(&self) -> Schedule;
}

///Provides `import_sealed_block` method
pub trait ImportSealedBlock {
    /// Import sealed block. Skips all verifications.
    fn import_sealed_block(&self, block: SealedBlock) -> EthcoreResult<H256>;
}

/// Provides `broadcast_proposal_block` method
pub trait BroadcastProposalBlock {
    /// Broadcast a block proposal.
    fn broadcast_proposal_block(&self, block: SealedBlock);
}

/// Provides methods to import sealed block and broadcast a block proposal
pub trait SealedBlockImporter: ImportSealedBlock + BroadcastProposalBlock {}

/// Do we want to force update sealing?
#[derive(Debug, Copy, Clone, PartialEq)]
pub enum ForceUpdateSealing {
    /// Ideally you want to use `No` at all times as `Yes` skips `reseal_required` checks.
    Yes,
    /// Don't skip `reseal_required` checks
    No,
}

/// Client facilities used by internally sealing Engines.
pub trait EngineClient: Sync + Send + ChainInfo {
    /// Make a new block and seal it.
    fn update_sealing(&self, force: ForceUpdateSealing);

    /// Submit a seal for a block in the mining queue.
    fn submit_seal(&self, block_hash: H256, seal: Vec<Bytes>);

    /// Broadcast a consensus message to the network.
    fn broadcast_consensus_message(&self, message: Bytes);

    /// Send a consensus message to the specified peer
    fn send_consensus_message(&self, message: Bytes, node_id: Option<H512>);

    /// Get the transition to the epoch the given parent hash is part of
    /// or transitions to.
    /// This will give the epoch that any children of this parent belong to.
    ///
    /// The block corresponding the the parent hash must be stored already.
    fn epoch_transition_for(&self, parent_hash: H256) -> Option<::engines::EpochTransition>;

    /// Attempt to cast the engine client to a full client.
    fn as_full_client(&self) -> Option<&dyn BlockChainClient>;

    /// Get a block number by ID.
    fn block_number(&self, id: BlockId) -> Option<BlockNumber>;

    /// Get raw block header data by block id.
    fn block_header(&self, id: BlockId) -> Option<encoded::Header>;

<<<<<<< HEAD
    /// Get currently pending transactions
    fn queued_transactions(&self) -> Vec<Arc<VerifiedTransaction>>;
=======
    /// Create block and queue it for sealing. Will return None if a block is already pending.
    fn create_pending_block_at(
        &self,
        txns: Vec<SignedTransaction>,
        timestamp: u64,
        block_number: u64,
    ) -> Option<Header>;
>>>>>>> c7beec7d
}

/// Extended client interface for providing proofs of the state.
pub trait ProvingBlockChainClient: BlockChainClient {
    /// Prove account storage at a specific block id.
    ///
    /// Both provided keys assume a secure trie.
    /// Returns a vector of raw trie nodes (in order from the root) proving the storage query.
    fn prove_storage(&self, key1: H256, key2: H256, id: BlockId) -> Option<(Vec<Bytes>, H256)>;

    /// Prove account existence at a specific block id.
    /// The key is the keccak hash of the account's address.
    /// Returns a vector of raw trie nodes (in order from the root) proving the query.
    fn prove_account(&self, key1: H256, id: BlockId) -> Option<(Vec<Bytes>, BasicAccount)>;

    /// Prove execution of a transaction at the given block.
    /// Returns the output of the call and a vector of database items necessary
    /// to reproduce it.
    fn prove_transaction(
        &self,
        transaction: SignedTransaction,
        id: BlockId,
    ) -> Option<(Bytes, Vec<DBValue>)>;

    /// Get an epoch change signal by block hash.
    fn epoch_signal(&self, hash: H256) -> Option<Vec<u8>>;
}

/// resets the blockchain
pub trait BlockChainReset {
    /// reset to best_block - n
    fn reset(&self, num: u32) -> Result<(), String>;
}

/// Provides a method for importing/exporting blocks
pub trait ImportExportBlocks {
    /// Export blocks to destination, with the given from, to and format argument.
    /// destination could be a file or stdout.
    /// If the format is hex, each block is written on a new line.
    /// For binary exports, all block data is written to the same line.
    fn export_blocks<'a>(
        &self,
        destination: Box<dyn std::io::Write + 'a>,
        from: BlockId,
        to: BlockId,
        format: Option<DataFormat>,
    ) -> Result<(), String>;

    /// Import blocks from destination, with the given format argument
    /// Source could be a file or stdout.
    /// For hex format imports, it attempts to read the blocks on a line by line basis.
    /// For binary format imports, reads the 8 byte RLP header in order to decode the block
    /// length to be read.
    fn import_blocks<'a>(
        &self,
        source: Box<dyn std::io::Read + 'a>,
        format: Option<DataFormat>,
    ) -> Result<(), String>;
}<|MERGE_RESOLUTION|>--- conflicted
+++ resolved
@@ -576,10 +576,9 @@
     /// Get raw block header data by block id.
     fn block_header(&self, id: BlockId) -> Option<encoded::Header>;
 
-<<<<<<< HEAD
     /// Get currently pending transactions
     fn queued_transactions(&self) -> Vec<Arc<VerifiedTransaction>>;
-=======
+
     /// Create block and queue it for sealing. Will return None if a block is already pending.
     fn create_pending_block_at(
         &self,
@@ -587,7 +586,6 @@
         timestamp: u64,
         block_number: u64,
     ) -> Option<Header>;
->>>>>>> c7beec7d
 }
 
 /// Extended client interface for providing proofs of the state.
