--- conflicted
+++ resolved
@@ -47,11 +47,7 @@
     BlockInfo, ChainInfo, ChainMessageType, ChainNotify, Client, ClientConfig, ImportBlock,
     PrepareOpenBlock,
 };
-<<<<<<< HEAD
-use engines::EngineSigner;
-=======
 use engines::{EngineSigner, Seal};
->>>>>>> 6c2d392d
 use ethjson::crypto::publickey::{Public, Signature};
 use factory::Factories;
 use miner::Miner;
@@ -690,7 +686,6 @@
         };
         self.messages.write().push(data);
     }
-<<<<<<< HEAD
 
     fn send(&self, message: ChainMessageType, node_id: Option<H512>) {
         let data = match message {
@@ -698,8 +693,6 @@
         };
         self.targeted_messages.write().push((data, node_id));
     }
-=======
->>>>>>> 6c2d392d
 }
 
 /// Returns engine signer with specified address
