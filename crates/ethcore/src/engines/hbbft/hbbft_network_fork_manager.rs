--- conflicted
+++ resolved
@@ -298,26 +298,11 @@
 #[cfg(test)]
 mod tests {
 
-<<<<<<< HEAD
-    use std::str::FromStr;
-
-    use crate::engines::{
-        hbbft::{hbbft_network_fork_manager::HbbftNetworkForkManager, NodeId},
-        signer::from_keypair,
-    };
-
-    use ethjson::spec::hbbft::HbbftNetworkFork;
-
-    use crypto::publickey::{KeyPair, Secret};
-    use parking_lot::RwLock;
-    //use parity_crypto::publickey::{KeyPair, Secret};
-=======
     use super::*;
     use crate::engines::signer::from_keypair;
     use crypto::publickey::{KeyPair, Secret};
     use ethjson::spec::hbbft::HbbftNetworkFork;
     use std::str::FromStr;
->>>>>>> 0db8cade
 
     #[test]
     fn test_fork_manager_should_fork() {
