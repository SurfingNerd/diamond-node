[package]
description = "Parity Ethereum Key Management"
name = "ethstore"
version = "0.2.1"
authors = ["Parity Technologies <admin@parity.io>"]

[dependencies]
log = "0.4"
libc = "0.2"
rand = "0.7.3"
ethkey = { path = "../ethkey" }
serde = "1.0"
serde_json = "1.0"
serde_derive = "1.0"
rustc-hex = "1.0"
time = "0.1.34"
itertools = "0.5"
<<<<<<< HEAD
parking_lot = "0.7"
=======
parking_lot = "0.11.1"
>>>>>>> 2df74c26
parity-crypto = { version = "0.6.2", features = [ "publickey"] }
ethereum-types = "0.9.2"
smallvec = "0.6"
parity-wordlist = "1.3"
tempdir = "0.3"
lazy_static = "1.2.0"

[dev-dependencies]
matches = "0.1"

[lib]<|MERGE_RESOLUTION|>--- conflicted
+++ resolved
@@ -15,11 +15,7 @@
 rustc-hex = "1.0"
 time = "0.1.34"
 itertools = "0.5"
-<<<<<<< HEAD
-parking_lot = "0.7"
-=======
 parking_lot = "0.11.1"
->>>>>>> 2df74c26
 parity-crypto = { version = "0.6.2", features = [ "publickey"] }
 ethereum-types = "0.9.2"
 smallvec = "0.6"
