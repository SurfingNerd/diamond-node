[package]
description = "OpenEthereum"
name = "openethereum"
# NOTE Make sure to update util/version/Cargo.toml as well
<<<<<<< HEAD
version = "3.3.5-hbbft-0.8.5-rc-performance-1"
=======
version = "3.3.4-hbbft-0.8.4"
>>>>>>> 6e859006
license = "GPL-3.0"
authors = [
	"OpenEthereum developers",
	"Parity Technologies <admin@parity.io>"
]

[dependencies]
blooms-db = { path = "crates/db/blooms-db" }
log = "0.4"
rustc-hex = "1.0"
docopt = "1.0"
clap = "2"
term_size = "0.3"
textwrap = "0.9"
num_cpus = "1.2"
number_prefix = "0.2"
rpassword = "1.0"
semver = "0.9"
ansi_term = "0.10"
parking_lot = "0.11.1"
crossbeam-channel = "0.5.2"
regex = "1.0"
atty = "0.2.8"
toml = "0.4"
serde = "1.0"
serde_json = "1.0"
serde_derive = "1.0"
futures = "0.1"
hyper = { version = "0.12" }
fdlimit = "0.1"
ctrlc = "3.2.2"
jsonrpc-core = "15.0.0"
parity-bytes = "0.1"
common-types = { path = "crates/ethcore/types" }
ethcore = { path = "crates/ethcore", features = ["parity"] }
ethcore-accounts = { path = "crates/accounts", optional = true }
ethcore-blockchain = { path = "crates/ethcore/blockchain" }
ethcore-call-contract = { path = "crates/vm/call-contract"}
ethcore-db = { path = "crates/db/db" }
ethcore-io = { path = "crates/runtime/io" }
ethcore-logger = { path = "bin/oe/logger" }
ethcore-miner = { path = "crates/concensus/miner" }
ethcore-network = { path = "crates/net/network" }
ethcore-service = { path = "crates/ethcore/service" }
ethcore-sync = { path = "crates/ethcore/sync" }
ethereum-types = "0.9.2"
ethkey = { path = "crates/accounts/ethkey" }
ethstore = { path = "crates/accounts/ethstore" }
fetch = { path = "crates/net/fetch" }
node-filter = { path = "crates/net/node-filter" }
parity-crypto = { version = "0.6.2", features = [ "publickey" ] }
rlp = { version = "0.4.6" }
cli-signer= { path = "crates/util/cli-signer" }
parity-daemonize = "0.3"
parity-local-store = { path = "crates/concensus/miner/local-store" }
parity-runtime = { path = "crates/runtime/runtime" }
parity-rpc = { path = "crates/rpc" }
rpc-servers = { path = "crates/rpc-servers", package = "oe-rpc-servers" }
rpc-common = { path = "crates/rpc-common", package = "oe-rpc-common" }
parity-version = { path = "crates/util/version" }
parity-path = "0.1"
dir = { path = "crates/util/dir" }
panic_hook = { path = "crates/util/panic-hook" }
keccak-hash = "0.5.0"
migration-rocksdb = { path = "crates/db/migration-rocksdb" }
kvdb = "0.1"
kvdb-rocksdb = "0.1.3"
journaldb = { path = "crates/db/journaldb" }
stats = { path = "crates/util/stats" }
prometheus = "0.9.0"
fs-swap = "0.2.6"
net2 = "0.2.38"

# ethcore-secretstore = { path = "crates/util/secret-store", optional = true }

[build-dependencies]
rustc_version = "0.2"

[dev-dependencies]
pretty_assertions = "0.1"
ipnetwork = "0.12.6"
tempdir = "0.3"
fake-fetch = { path = "crates/net/fake-fetch" }
lazy_static = "1.2.0"

[target.'cfg(windows)'.dependencies]
winapi = { version = "0.3.4", features = ["winsock2", "winuser", "shellapi"] }

[features]
default = ["accounts"]
accounts = ["ethcore-accounts", "parity-rpc/accounts"]
miner-debug = ["ethcore/miner-debug"]
json-tests = ["ethcore/json-tests"]
ci-skip-tests = ["ethcore/ci-skip-tests"]
test-heavy = ["ethcore/test-heavy"]
evm-debug = ["ethcore/evm-debug"]
evm-debug-tests = ["ethcore/evm-debug-tests"]
slow-blocks = ["ethcore/slow-blocks"]
final = ["parity-version/final"]
deadlock_detection = ["parking_lot/deadlock_detection"]
# to create a memory profile (requires nightly rust), use e.g.
# `heaptrack /path/to/parity <parity params>`,
# to visualize a memory profile, use `heaptrack_gui`
# or
# `valgrind --tool=massif /path/to/parity <parity params>`
# and `massif-visualizer` for visualization
memory_profiling = []

[lib]
path = "bin/oe/lib.rs"

[[bin]]
path = "bin/oe/main.rs"
name = "openethereum"

[profile.dev]
opt-level = 0
debug = true
split-debuginfo = '...'  # Platform-specific.
debug-assertions = true
overflow-checks = true
lto = false
panic = 'unwind'
incremental = true
codegen-units = 256
rpath = false


[profile.test]
lto = false
opt-level = 0

[profile.release]
opt-level = 3
debug = false
split-debuginfo = '...'  # Platform-specific.
debug-assertions = false
overflow-checks = false
lto = false
panic = 'unwind'
incremental = true
codegen-units = 1
rpath = false

[profile.perf]
inherits = 'release'
opt-level = 3
debug = true
debuginfo-level = 1
jemalloc = false
split-debuginfo = '...'  # Platform-specific.
debug-assertions = false
overflow-checks = false
lto = false
panic = 'unwind'
incremental = true
codegen-units = 1
rpath = false



[workspace]
# This should only list projects that are not
# in the dependency tree in any other way
# (i.e. pretty much only standalone CLI tools)
members = [
	"bin/ethkey",
	"bin/ethstore",
	"bin/evmbin",
	"bin/chainspec",
	"crates/ethcore/src/engines/hbbft/hbbft_config_generator",
	"crates/ethcore/src/engines/hbbft/dmd"
]<|MERGE_RESOLUTION|>--- conflicted
+++ resolved
@@ -2,11 +2,7 @@
 description = "OpenEthereum"
 name = "openethereum"
 # NOTE Make sure to update util/version/Cargo.toml as well
-<<<<<<< HEAD
-version = "3.3.5-hbbft-0.8.5-rc-performance-1"
-=======
-version = "3.3.4-hbbft-0.8.4"
->>>>>>> 6e859006
+version = "3.3.5-hbbft-0.8.5"
 license = "GPL-3.0"
 authors = [
 	"OpenEthereum developers",
